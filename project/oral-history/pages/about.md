--- conflicted
+++ resolved
@@ -25,13 +25,9 @@
 
 # What Happens After A Transcript is Complete?
 <!--Should this be on the OH About page?-->
-<<<<<<< HEAD
+
 By editing transcripts, you're helping to create accurate transcripts helping to share over 1,000 stories from the ongoing [Community Oral History Project](http://oralhistory.nypl.org/). These transcripts improve accessibility options for patrons browsing the collected stories and provide material for future tools to create rich data sets. How? Take for example the interview of Frank Senior.
-<div><img src="/project/assets/img/transcript_data_1.jpeg" alt="Screenshot of a transcript expert from Frank Senior's Oral History."></div>
-=======
-By editing transcripts, you're helping to create accurate transcripts helping to share 1,000+ stories from the ongoing [Community Oral History Project](http://oralhistory.nypl.org/). These transcripts improve accessibility options for patrons browsing the collected stories and provide material for future tools to create rich data sets. How? Take for example the interview of Frank Senior.
 <div><img src="/oral-history/assets/img/transcript_data_1.jpeg" alt="Screenshot of a transcript expert from Frank Senior's Oral History."></div>
->>>>>>> 68270a57
 Once we have an accurate transcript. Someone could take the transcript and extract geographic information from the story.
 <div><img src="/oral-history/assets/img/transcript_data_2.jpeg" alt="Screenshot of a transcript expert from Frank Senior's Oral History."></div>
 That data could then be plotted on a map. A new way to interact with Senior's story and a new way of narratively mapping the city.
