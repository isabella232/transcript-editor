--- conflicted
+++ resolved
@@ -1,8 +1,4 @@
-<<<<<<< HEAD
-# This is stub 2
-=======
-#Transcription Conventions
->>>>>>> b49a6c62
+# Transcription Conventions
 
 Transcribe as you hear it. If an interviewer uses an abbreviation or a contraction, include those as you hear them. Once enough editors agree on the corrected transcript, we'll lock the transcript for editing.
 
